--- conflicted
+++ resolved
@@ -68,15 +68,10 @@
 
         ax = plt.gca() if ax is None else ax
         ax.plot(spectrum.spectral_axis, spectrum.flux, **kwargs)
-<<<<<<< HEAD
         self._set_common_labels(
             ax, f"Spectrum {spectrum_name}", self._summary.obj_name
         )
-        plt.show()
-=======
-        self._set_common_labels(ax, spectrum_name, self._summary.obj_name)
         # plt.show()
->>>>>>> 9d897aa7
         return ax
 
     def split(self, offset=0.1, ax=None, **kwargs):
@@ -117,12 +112,6 @@
             ax_i.legend()
             ax_i.grid(True)
 
-<<<<<<< HEAD
         plt.xlabel(r"Wavelength ($\AA$)")
-        plt.show()
-=======
-        ax[n_spectra - 1].set_xlabel(r"Wavelength ($\AA$)")
-        ax[0].set_title(self._summary.obj_name)
         # plt.show()
->>>>>>> 9d897aa7
         return ax